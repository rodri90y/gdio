
# GDIO - Gridded Data IO

A simple and concise gridded data IO library for reading multiples grib and netcdf files, automatic spatial interpolation of the all data to a single resolution.

The library gdio is based on my own professionals and personal needs as a meteorologist. 
The currents libraries always fail when you need to read handle multiples large 
netcdf/grib files, with different resolutions and time steps.

After version 0.1.2 the output data was converted to object with key-values accessible using attribute notation, and after version 0.1.8 a new multilevel dictionary data structure. 
In the version 0.2.5 the latitude and longitude come in mesh array (ny,nx) format to support irregular or lambert projection.

## Instalation
```
conda config --env --add channels conda-forge
conda install -c rodri90y gdio

if you are using pip install, before install manually the requirements

conda create -n envname --file requirements/base.txt
pip install gdio
or
pip install --index-url https://test.pypi.org/simple/ --upgrade --no-cache-dir --extra-index-url=https://pypi.org/simple/ gdio
```

#### Required dependencies

conda config --add channels conda-forge

+ Python (3.7.9=> or later)
+ netCDF4 (1.5.8 or later)
+ eccodes (2.24.2 or later)
+ python-eccodes (1.4.0 or later)
+ pyproj


#### Optional dependencies
+ scipy (1.4.1 or later)

#### Testing
```
python -m unittest 
```


## Reading files
The gdio support the IO of grib1/2 and netcdf file formats, allowing the time and spatial subdomains cut.

This library unifies categories of information (variable, level, members) in a single 
data structure as a multilevel dictionary/attribute, regardless of the format read (netcdf and grib), the 
output format will be standardized in order to simplify access to the data.

In the dataset first level the following parameters are accessible: ref_time, time_units and time in addition to the weather variables.
ds.ref_time, ds.time
At the variable level we have: level_type, param_id, long_name, parameterUnits, latitude and longitude and at vertical level (isobaricInh, surface, etc) the variable data as value and level are exposed.

Structure data:

    + dataset
        + ref_time
        + time_units
        + time
        + variable (u,v,2t,etc) 
            + centre
            + dataType
            + param_id
            + long_name
            + parameter_units
            + latitude
            + longitude
            + grid_type
            + projparams
            + isobaricInhPa/surface/maxWind/sigma (any level type key)
                + value
                + level
                + members

Example:
            
    ds.time
    ds.time_units
    ds.v.latitude
    ds.v.isobaricInhPa.value
    ds.v.isobaricInhPa.level
    ds.v.isobaricInhPa.members


### Reading multiple files
This class has high level routines for multiple files and type reading, returning the netcdf/grib data as a list of dictionary type.

```
from gdio.core import gdio

ds = gdio(verbose=False)
ds.mload(['tests/data/era5_20191226-27_lev.grib', 'tests/data/era5_20191227_lev.nc'],  
        merge_files=True, uniformize_grid=True, inplace=True)

>>> ds.dataset[0].keys()
dict_keys(['ref_time', 'time_units', 'time', 'longitude', 'latitude', 't', 'u', 'v', 'r'])

>>> print(ds.dataset[0].u.isobaricInhPa.value.shape)
(1, 6, 7, 241, 281)

>>> ds.dataset[0].time
masked_array(data=[datetime.datetime(2019, 12, 26, 0, 0),
                   datetime.datetime(2019, 12, 26, 12, 0),
                   datetime.datetime(2019, 12, 27, 0, 0),
                   datetime.datetime(2019, 12, 27, 12, 0),
                   datetime.datetime(2019, 12, 27, 0, 0),
                   datetime.datetime(2019, 12, 27, 12, 0)],
             mask=False,
       fill_value='?',
            dtype=object)

```
Loading the data into the spatial subdomain between lat -30, lon 300 and lat 10, lon 320, selecting the time between 
timespteps 12 and 24, and changing the variable names t and u to 2t and 10u.

```
from gdio.core import gdio

ds = gdio(verbose=False)
ds.mload(['tests/data/era5_20191226-27_lev.grib', 'tests/data/era5_20191227_lev.nc'],  
        merge_files=True, uniformize_grid=True, 
        cut_domain=(-30, 300, 10, 320), cut_time=(12, 24), 
        rename_vars={'t': '2t', 'u': '10u'}, inplace=True)

>>> ds.dataset[0].keys()
dict_keys(['ref_time', 'time_units', 'time', 'longitude', 'latitude', 'r', '2t', '10u', 'v'])

>>> print(ds.dataset[0]['10u'].isobaricInhPa.value.shape)
(1, 2, 7, 160, 80)

>>> ds.dataset[0].time
masked_array(data=[datetime.datetime(2019, 12, 26, 12, 0),
                   datetime.datetime(2019, 12, 27, 0, 0),
                   datetime.datetime(2019, 12, 27, 12, 0)],
             mask=False,
       fill_value='?',
            dtype=object)

```

The following parameters can be set to operate on the data during reading.

**uniformize_grid:     boolean**\
interpolate all gridded data to first grid data file resolution

**vars:                list**\
variables names

**merge_files:         boolean**\
merge the variables data of all files into a single data array per variable

**cut_time:            tuple**\
range of time to cut ex.: (0,10)/(0,None)/(None,10)

**cut_domain:          tuple**\
range of latitudes and longitudes to cut: (lat1, lon1, lat2, lon2)
ex.: (-45,-90,20,-30)/(-45,None,20,-30)/(None,-90,None,-20)

**level_type:          list**\
type of level (hybrid, isobaricInhPa, surface)

**filter_by:           dictonary**\
dict with grib parameters at form of pair key:values (list or single values)
eg: filter_by={'perturbationNumber': [0,10],'level': [1000,500,250]} or filter_by={'gridType': 'regular_ll'}|
Obs: this parameter only works on grib files

**rename_vars:         dictonary**\
rename the original variable name (key) to a new name (value). 

Eg. {'tmpmdl': 't', 'tmpprs': 't'}

**sort_before:         bool**\
Sort fields before process validityDate, validityTime, paramId, typeOfLevel, perturbationNumber and level. Warning high
consumption of memory, just use when the grib data structure is not standard


### Selecting a sub sample in mload dataset
Select data by coordinates (date, latitude, longitude, levels and members)

```
sub_set = ds.sel(dates=[datetime(2019,12,26,12,0)], latitude=[-23.54,-22], longitude=[-46.64,-42.2], level=[2,6])

>>> print(sub_set[0].get('u').isobaricInhPa.value.shape)
(1, 1, 4, 6, 18)
```

### Showing the data structure
Prints the data structure tree.
```
>>> ds.describe

    +-- ref_time: 2019-12-26 00:00:00
    +-- time_units: hours
    +-- time: <class 'numpy.ma.core.MaskedArray'> (6,)
    +-- r 
        +-- isobaricInhPa 
            +-- value: <class 'numpy.ndarray'> (1, 6, 7, 160, 80)
            +-- level: [200, 300, 500, 700, 800, 950, 1000]
            +-- members: [0]
        +-- centre: 'ecmwf',
        +-- dataType: 'an',
        +-- param_id: 157
        +-- long_name: Relative humidity
        +-- parameter_units: %
        +-- latitude: <class 'numpy.ndarray'> (160, 80)
        +-- longitude: <class 'numpy.ndarray'> (160, 80)
        +-- level_type: ['isobaricInhPa']
        +-- grid_type: 'regular_ll'
        +-- projparams: { 'a': 6371229.0, 'b': 6371229.0, 'proj': 'regular_ll'}
        
    .
    .
    .
    
    +-- v 
    +-- isobaricInhPa 
        +-- value: <class 'numpy.ndarray'> (1, 6, 7, 160, 80)
        +-- level: [200, 300, 500, 700, 800, 950, 1000]
        +-- members: [0]
    +-- centre: 'ecmwf',
    +-- dataType: 'an',
    +-- param_id: 132
    +-- long_name: V component of wind
    +-- parameter_units: m s**-1
    +-- latitude: <class 'numpy.ndarray'> (160, 80)
    +-- longitude: <class 'numpy.ndarray'> (160, 80)
    +-- level_type: ['isobaricInhPa']
    +-- grid_type: 'regular_ll'
    +-- projparams: { 'a': 6371229.0, 'b': 6371229.0, 'proj': 'regular_ll'}
```


Setting the ensemble grouping grib id key

```
ds.fields_ensemble = 'perturbationNumber'
ds.fields_ensemble_exception = [0]
```


#### Grib
The class netcdf encapsulates all grib functions, as well as the cutting of time and spatial domains , returning the netcdf data as a dictionary type.

Simple reading
```
from gdio.grib import grib
gr = grib(verbose=False)
ds = gr.gb_load('data/era5_20191226-27_lev.grib')

>>> ds.keys()
dict_keys(['ref_time', 'time_units', 'time', 't', 'u', 'v', 'r'])
>>> print(ds.u.isobaricInhPa.value.shape)
(1, 4, 7, 241, 281)
>>> print(ds.u.level_type)
['isobaricInhPa']
>>> print(ds.u.keys())
dict_keys(['centre', 'dataType','isobaricInhPa', 'param_id', 'long_name', 'parameter_units', 'latitude', 'longitude', 'level_type', 'grid_type', projparams])
>>> print(ds.u.isobaricInhPa.level)
[200, 300, 500, 700, 800, 950, 1000]
>>> print(ds.u.parameter_units)
m s**-1
>>> print(ds.u.param_id)
131
```

Reading a subsample in time (time 12-24) and space (bbox -30,-60 and 10,-40)

```
ds = gr.gb_load('data/era5_20191226-27_lev.grib', cut_domain=(-30, -60, 10, -40), cut_time=(12, 24))
```

Setting the ensemble grouping grib id key

```
gr.fields_ensemble = 'perturbationNumber'
gr.fields_ensemble_exception = [0]
```

Filtering by a grib key, dict with grib parameters at form of pair key:
values (list or single values)
eg: filter_by={'perturbationNumber': [0,10],'level': [1000,500,250]}
                            or filter_by={'gridType': 'regular_ll'}

```
ds = gr.gb_load('tests/data/era5_20191226-27_lev.grib', 
                cut_domain=(-30, -60, 10, -40), 
                cut_time=(12, 24), 
                filter_by={'perturbationNumber': 0, 'level':[200,500,950]})
>>> print(ds.u.isobaricInhPa.level)
[200, 500, 950]
```
Rename variables
A dictionary input will rename variables names (key) for a new name (value).
Eg. {'tmpmdl': 't', 'tmpprs': 't'}

```
ds = gr.gb_load('data/era5_20191227_lev.nc', rename_vars={'u':'10u'})
>>> ds.keys()
dict_keys(['ref_time', 'time_units', 'time', 't', '10u', 'v', 'r'])
```
Sorting grib parameter before (extra consumption of memory and possible a little slow). 
Fix grib files unstructured or non-standard.
```
ds = gr.gb_load('data/era5_20191227_lev.nc', sort_before=True)
```
#### Writing a netcdf file

From the loaded dataset
```
nc.nc_write('data/output.nc', ds)
```
From a dictionary
```
from gdio.grib import grib
gr = grib(verbose=False)
ds = gr.gb_load('data/era5_20191226-27_lev.grib')

gr.gb_write('output.grib', self.gbr, least_significant_digit=3, packingType='grid_jpeg')
```

#### Netcdf
The class netcdf encapsulates all netcdf functions of reading and writing, as well as the cutting of time and spatial domains, returning the netcdf data as a dictionary type. The returned dictionary contains for each variable the value, param_id, type_level, level and parameter_units property.

Simple reading
```
from gdio.netcdf import netcdf
nc = netcdf(verbose=False)

ds = nc.nc_load('tests/data/era5_20191227_lev.nc')
>>> ds.keys()
dict_keys(['ref_time', 'time_units', 'time', 'r', 't', 'u', 'v'])
>>> print(ds.u.isobaricInhPa.value.shape)
(1, 2, 7, 161, 241)
>>> print(ds.u.level_type)
['isobaricInhPa']
>>> print(ds.u.keys())
dict_keys(['isobaricInhPa', 'param_id', 'long_name', 'parameter_units', 'latitude', 'longitude', 'level_type'])
>>> print(ds.u.isobaricInhPa.level)
[200, 300, 500, 700, 800, 950, 1000]
>>> print(ds.u.parameter_units)
m s**-1
>>> print(ds.u.param_id)
None
```

Reading a subsample in time (time 12-24) and space (bbox -30,-60 and 10,-40). The returned multilevels dictionary/attributes contains for each variable the value, param_id, type_level, level and parameter_units property.

```
ds = nc.nc_load('data/era5_20191227_lev.nc', cut_domain=(-30, -60, 10, -40), cut_time=(12, 24))
>>> print(ds.u.isobaricInhPa.value.shape)
(1, 1, 7, 80, 40)
```
Rename variables
A dictionary input will rename variables names (key) for a new name (value).
Eg. {'tmpmdl': 't', 'tmpprs': 't'}

```
ds = nc.nc_load('data/era5_20191227_lev.nc', rename_vars={'u':'10u'})
>>> ds.keys()
dict_keys(['ref_time', 'time_units', 'time', 't', '10u', 'v', 'r'])
```

#### Writing a netcdf file

From the loaded dataset
```
nc.nc_write('data/output.nc', ds)
```
From a dictionary
```
from datetime import datetime
import numpy as np
from gdio.netcdf import netcdf

nc = netcdf(verbose=False)

ds = {'ref_time': datetime(2019, 12, 27, 0, 0), 
      'time_units': 'hours', 
      'time': np.array([12]),
      'u': {'isobaricInhPa': {  'value': np.random.random((1, 1, 7, 80, 40)),
                                'level': [200, 300, 500, 700, 800, 950, 1000]
                              },
            'param_id': None, 
            'long_name': 'U component of wind', 
            'level_type': ['isobaricInhPa'],
            'parameter_units': 'm s**-1',
            'longitude': np.array([300. , 300.5, 301. , 301.5, 302. , 302.5, 303. , 303.5,
               304. , 304.5, 305. , 305.5, 306. , 306.5, 307. , 307.5,
               308. , 308.5, 309. , 309.5, 310. , 310.5, 311. , 311.5,
               312. , 312.5, 313. , 313.5, 314. , 314.5, 315. , 315.5,
               316. , 316.5, 317. , 317.5, 318. , 318.5, 319. , 319.5]),
            'latitude': np.array([-30. , -29.5, -29. , -28.5, -28. , -27.5, -27. , -26.5,
               -26. , -25.5, -25. , -24.5, -24. , -23.5, -23. , -22.5,
               -22. , -21.5, -21. , -20.5, -20. , -19.5, -19. , -18.5,
               -18. , -17.5, -17. , -16.5, -16. , -15.5, -15. , -14.5,
               -14. , -13.5, -13. , -12.5, -12. , -11.5, -11. , -10.5,
               -10. ,  -9.5,  -9. ,  -8.5,  -8. ,  -7.5,  -7. ,  -6.5,
                -6. ,  -5.5,  -5. ,  -4.5,  -4. ,  -3.5,  -3. ,  -2.5,
                -2. ,  -1.5,  -1. ,  -0.5,   0. ,   0.5,   1. ,   1.5,
                 2. ,   2.5,   3. ,   3.5,   4. ,   4.5,   5. ,   5.5,
                 6. ,   6.5,   7. ,   7.5,   8. ,   8.5,   9. ,   9.5]),
            }
      }

nc.nc_write('data/output.nc', ds)
```


## Routines
### gdio.mload
Load multiple files (netcdf/grib) returning the data as a list of dictionary type interpolating the data to a same grid

```
mload(files, vars=None, merge_files=True, cut_time=None,
      cut_domain=None, level_type=None, filter_by={},
      uniformize_grid=True, sort_before=False, inplace=False)
```          
**files:               list**

files names
                                    
**uniformize_grid:     boolean**\
interpolate all ncs to first nc grid specification

**vars:                list**\
variables names

**merge_files:         boolean**\
merge files

**cut_time:            tuple**\
                        range of time to cut ex.: (0,10)/(0,None)/(None,10)

**cut_domain:          tuple**\
                        range of latitudes and longitudes to cut: (lat1, lon1, lat2, lon2)
                        ex.: (-45,-90,20,-30)/(-45,None,20,-30)/(None,-90,None,-20)

**level_type:          list**\
                        type of level (hybrid, isobaricInhPa, surface)

**filter_by:           dictonary**\
dict with grib parameters at form of pair key:values (list or single values)
eg: filter_by={'perturbationNumber': [0,10],'level': [1000,500,250]} or filter_by={'gridType': 'regular_ll'}|

**rename_vars:         dictonary**\
rename variables names (key) for a new name (value). Eg. {'tmpmdl': 't', 'tmpprs': 't'}

**sort_before:         bool**\
Sort fields before process validityDate, validityTime, paramId, typeOfLevel, 
perturbationNumber and level. Warning extra consumption of memory and time, 
just use when the grib data structure is not standard (default False)

**return:**                    list of dictionaries

### gdio.sel
Select data by coordinates (date, latitude, longitude, levels and members)

```
sel(data=None, latitude=None, longitude=None, 
    dates=None, level=None, member=None, date_format="%Y-%m-%d %H:%M")
```


**data:       list of dictionaries**\
                             raw dataset
                             
**latitude:     list of floats**\
                             latitudes
                             range of latitudes to select: [lat1, lat2]
                             especific latitudes (1 or >2) [lat1, lat2, lat3, ...]

**longitude:    list of floats**\
                             range of longitudes to select: [lon1, lon2]
                             especific longitudes (1 or >2) [lon1, lon2, lon3, ...]

**dates:        list of datetime/string**\
                             datetime/string date
                             range of dates to select: [date1, date2]
                             especific dates (1 or >2) [date1, date2, date3, ...]

**level:        list of int**\
                             range of levels to select: [level1, level2]
                             especific levels (1 or >2) [level1, level2, level3, ...]

**member:       list of int**\
                             range of levels to select: [member, member]
                             especific levels (1 or >2) [level1, level2, level3, ...]

**return:**     list of dictionaries

### gdio.grib.gb_load
Load grib file
```
def gb_load(ifile, vars=None, level_type=None,
            cut_time=None, cut_domain=None, filter_by={},
            rename_vars={}, sort_before=False)
```

**ifile:       string**\
                            grib 1 or 2 file name

**vars:        list**\
                            variables short name or id parameter number

**cut_time:    tuple**\
                            range of time to cut ex.: (0,10)/(0,None)/(None,10)

**cut_domain:  tuple**\
                            range of latitudes and longitudes to cut: (lat1, lon1, lat2, lon2)
                            ex.: (-45,290,20,330)/(-45,None,20,330)/(None,290,None,320)

**level_type:  list**\
                            type of level (hybrid, isobaricInhPa, surface)

**filter_by:   dictonary**\
                            dict with grib parameters at form of pair key:values (list or single values)
                            eg: filter_by={"perturbationNumber": [0,10],"level": [1000,500,250]}
                            or filter_by={"gridType": "regular_ll"}

**rename_vars: dictonary**\
                            rename variables names (key) for a new name (value).
                            Eg. {"tmpmdl": "t", "tmpprs": "t"}

**sort_before: bool**\
                            Sort fields before process validityDate, validityTime, paramId, typeOfLevel, perturbationNumber and level
                            Warning high consumption of memory, just use when the grib data structure is not standard

**return: dictonary/attributes**\
multiple time data container

### gdio.grib.gb_write
Write grib2 file
```
def gb_write(ofile, data, packingType='grid_simple', least_significant_digit=3, **kwargs))
```
**ifile: string**\
file path

**data: dict**\
dataset

**packingType: string**\
packingType\
- Type of packing:
  - grid_simple
  - spectral_simple
  - grid_simple_matrix
  - grid_jpeg
  - grid_png
  - grid_ieee
  - grid_simple_log_preprocessing
  - grid_second_order

**least_significant_digit: int (default 3)**\
Specify the power of ten of the smallest decimal place in the data that is a
reliable value that dramatically improve the compression by quantizing
(or truncating) the data

### gdio.netcdf.nc_load
Load netcdf files
```
nc_load(ifile, vars=None, cut_time=None, cut_domain=None, level_type=None, rename_vars={}):
```

**ifile:       string**\
                    netcdf file name
                    
**vars:        list**\
                    variables short name
                    
**cut_time:    tuple**\
                    range of time (absolute) to cut ex.: (0,10)/(0,None)/(None,10)
                    
**cut_domain:  tuple**\
                    range of latitudes and longitudes to cut: (lat1, lon1, lat2, lon2)
                    ex.: (-45,290,20,330)/(-45,None,20,330)/(None,290,None,320)
                    
**level_type:  list**\
                    type of level (hybrid, isobaricInhPa, surface)

**rename_vars: dictonary**\
                            rename variables names (key) for a new name (value).
                            Eg. {"tmpmdl": "t", "tmpprs": "t"}
                            
**return: dictonary/attributes**\
multiple time data container

### gdio.netcdf.nc_write
Write netcdf file
```
nc_write(ifile, data, zlib=True, netcdf_format='NETCDF4')
```



**ifile:           string**\
                                file path
                                
**data:            dict**\
                                dataset
                                
**zlib:            bool**\
                                enable compression
                                
**netcdf_format:   string**\
                                netcdf format: NETCDF4, NETCDF4_CLASSIC, NETCDF3_CLASSIC or NETCDF3_64BIT


**complevel:      int**\
 compression level (default 4)

**least_significant_digit: int**\
specify the power of ten of the smallest decimal place in the data that is a
                reliable value that dramatically improve zlib compression by quantizing
                (or truncating) the data (default None)
### gdio.remapbil
```
remapbil(data, lon, lat, lon_new, lat_new, order=1, masked=False)
```

Interpolate data to new domain resolution

**data: array**\
                        3D data (time,lon,lat)

**lon: array**

**lat: array**

**lon_new: array**\
                        new grid logitudes

**lat_new: array**\
                        new grid latitudes

**order:   int**\
                        0- nearest-neighbor, 1 - bilinear, 2 - cubic spline

**masked: boolean**\
                        If True, points outside the range of xin and yin
                        are masked (in a masked array). If masked is set to a number

**return: 3D array**


## Dev utils
Docker compose to support development

### Commands
 - make build
   - Build the container
 - make up
   - Start container
 - make stop
   - Stop container
 - make test
   - Run unit tests in container
 - make bash
   - Access container
 - make ipython
   - Run ipython in container
 - make fix
   - Run autopep to fix code format

## Release History


## Meta
Rodrigo Yamamoto codes@rodrigoyamamoto.com

https://github.com/rodri90y/gdio

## Contributing

<<<<<<< HEAD
* 0.2.6
=======
* 0.2.9
>>>>>>> 845c4f84
    * alpha release
    

## License

MIT<|MERGE_RESOLUTION|>--- conflicted
+++ resolved
@@ -675,11 +675,7 @@
 
 ## Contributing
 
-<<<<<<< HEAD
-* 0.2.6
-=======
 * 0.2.9
->>>>>>> 845c4f84
     * alpha release
     
 
