import numpy as np
import pyproj
from eccodes import *
from .definitions.grib_namespace import *
from .definitions.Table_4_5 import TYPE_LEVEL

from datetime import datetime, timedelta

class cgrib():

    def __init__(self, gid, gribkeys=None):

        self.perturbationNumber = 0

        self.gridkeys = sorted(
            GLOBAL_ATTRIBUTES_KEYS
            + DATA_ATTRIBUTES_KEYS
            + DATA_TIME_KEYS
            + ENSEMBLE_KEYS
            + VERTICAL_KEYS
            + GRID_PROJ_KEYS
        )


        _keys = gribkeys if gribkeys else self.gridkeys

        for k in _keys:

            try:
                _type = eccodes.codes_get_native_type(gid, k)

                if _type is str:
                    setattr(self, k, eccodes.codes_get_string(gid, k))
                elif _type is int:
                    try:
                        setattr(self, k, int(eccodes.codes_get_double(gid, k)))
                    except ArrayTooSmallError as e:
                        setattr(self, k, eccodes.codes_get_array(gid, k))
                elif _type is float:
                    try:
                        setattr(self, k, eccodes.codes_get_double(gid, k))
                    except ArrayTooSmallError as e:
                        setattr(self, k, eccodes.codes_get_array(gid, k))
                else:
                    setattr(self, k, eccodes.codes_get(gid, k))
            except KeyValueNotFoundError as e:
                pass


        # value set
        self.values = codes_get_values(gid)
        self.msg = codes_get_message(gid)

        # change the flatten data array to actual data dimension
        if isinstance(self.values, np.ndarray):
            self.values = self.values.reshape(self.Nj, self.Ni)

        self.projparams = self._set_projparams()

    def __new__(cls, *args, **kwargs):
        instance = object.__new__(cls)
        instance.__dict__ = dict()
        return instance

    def __setattr__(self, key, value):
        object.__setattr__(self, key, value)

    def __getitem__(self, x):
        return getattr(self, x)

    def keys(self):
        return self.__dict__.keys()

    def items(self):
        return self.__dict__.items()

    def get(self, key, default=None):
        return self[key] if key in self.keys() else default

    def latlons(self):
        '''alias for L{grid}'''
        return self.grid()

    def _set_projparams(self):

        projparams = {}

        # set Earth a,b axis
        # check for radius key, if it exists just use it
        # and don't bother with shapeOfTheEarth
        if self['radius']:
            projparams['a'] = self['radius']
            projparams['b'] = self['radius']
        else:
            if self['shapeOfTheEarth'] == 6:
                projparams['a'] = 6371229.0
                projparams['b'] = 6371229.0
            elif self['shapeOfTheEarth'] in [3, 7]:
                # simplify version, without considerate scaleFactorOfRadiusOfSphericalEarth key
                projparams['a'] = self['scaledValueOfEarthMajorAxis']
                projparams['b'] = self['scaledValueOfEarthMinorAxis']
            elif self['shapeOfTheEarth'] == 4:
                projparams['a'] = 6378137.0
                projparams['b'] = 6356752.314
            elif self['shapeOfTheEarth'] == 2:
                projparams['a'] = 6378160.0
                projparams['b'] = 6356775.0
            elif self['shapeOfTheEarth'] == 1:
                # simplify version, without considerate scaleFactorOfRadiusOfSphericalEarth key
                projparams['a'] = self['scaledValueOfRadiusOfSphericalEarth']
                projparams['b'] = self['scaledValueOfRadiusOfSphericalEarth']
            elif self['shapeOfTheEarth'] == 0:
                projparams['a'] = 6367470.0
                projparams['b'] = 6367470.0
            elif self['shapeOfTheEarth'] == 5:  # WGS84
                projparams['a'] = 6378137.0
                projparams['b'] = 6356752.3142
            elif self['shapeOfTheEarth'] == 8:
                projparams['a'] = 6371200.0
                projparams['b'] = 6371200.0
            else:
                raise ValueError('unknown shape of the earth flag')

        # projections parameters
        if self['gridType'] in ['reduced_gg', 'reduced_ll', 'regular_gg', 'regular_ll']:  # regular lat/lon grid
            projparams['proj'] = 'cyl'
        elif self['gridType'] == 'polar_stereographic':
            projparams['proj'] = 'stere'
            projparams['lat_ts'] = self['latitudeWhereDxAndDyAreSpecifiedInDegrees']
            # simplyfy version only
            if self['projectionCentreFlag'] == 0:
                projparams['lat_0'] = 90.
            else:
                projparams['lat_0'] = -90.
            projparams['lon_0'] = self['orientationOfTheGridInDegrees']
        elif self['gridType'] == 'lambert':
            projparams['proj'] = 'lcc'
            projparams['lon_0'] = self['LoVInDegrees']
            projparams['lat_0'] = self['LaDInDegrees']
            projparams['lat_1'] = self['Latin1InDegrees']
            projparams['lat_2'] = self['Latin2InDegrees']
        elif self['gridType'] == 'mercator':
            # simplyfy version fix scale without grib2divider,

            lon1 = self['longitudeOfFirstGridPointInDegrees']
            lon2 = self['longitudeOfLastGridPointInDegrees']

            if self['truncateDegrees']:
                lon1 = int(lon1)
                lon2 = int(lon2)

            if self.get('LaD'):
                projparams['lat_ts'] = self['LaD'] / 1000.
            else:
                projparams['lat_ts'] = self['Latin'] / 1000.

            if lon2 < lon1:
                lon2 += 360.  # domain crosses Greenwich
            projparams['lon_0'] = 0.5 * (lon1 + lon2)
            projparams['proj'] = 'merc'

        elif self['gridType'] in ['rotated_ll', 'rotated_gg']:

            rot_angle = self['angleOfRotationInDegrees']
            pole_lat = self['latitudeOfSouthernPoleInDegrees']
            pole_lon = self['longitudeOfSouthernPoleInDegrees']
            projparams['o_proj'] = 'longlat'
            projparams['proj'] = 'ob_tran'
            projparams['o_lat_p'] = -pole_lat
            projparams['o_lon_p'] = rot_angle
            projparams['lon_0'] = pole_lon

        else:  # unsupported grid type.
            projparams = None

        return projparams

    def dlonlat(self):
        '''
        Calculate dlon and dlat
        :return: dlon, dlat
        '''
        nx = self.get('Ni', 1)
        ny = self.get('Nj', 1)

        lat1 = self.get('latitudeOfFirstGridPointInDegrees', 0)
        lat2 = self.get('latitudeOfLastGridPointInDegrees', 0)
        lon1 = self.get('longitudeOfFirstGridPointInDegrees', 0)
        lon2 = self.get('longitudeOfLastGridPointInDegrees', 0)

        dx = (lon2 - lon1) / (nx - 1)
        dy = (lat2 - lat1) / (ny - 1)

        return np.abs(dx), np.abs(dy)

    def grid(self):
        '''
        Generate the lat/lon grid from the grib projection parameters
        Based on the pygrib lib
        '''

        if self['gridType'] in ['regular_gg', 'regular_ll']:

            nx = self['Ni']
            ny = self['Nj']

            lat1 = self['latitudeOfFirstGridPointInDegrees']
            lat2 = self['latitudeOfLastGridPointInDegrees']
            lon1 = self['longitudeOfFirstGridPointInDegrees']
            lon2 = self['longitudeOfLastGridPointInDegrees']

            # The dLat and dLon are calculated to avoid grib key truncation errors and
            # acumulative error in latitude a longitude array
            delon, delat = self.dlonlat()

            delat = delat if lat1 < lat2 else delat * -1
            lats = np.arange(lat1, lat2 + delat, delat)     # maybe a problem, lat2 + delat?
            delon = delon if lon1 < lon2 else delon * -1
            lons = np.arange(lon1, lon2 + delon, delon)     # maybe a problem, lon2 + delon?

            lons, lats = np.meshgrid(lons, lats)

        elif self['gridType'] == 'mercator':

            lon1 = self['longitudeOfFirstGridPointInDegrees']
            lon2 = self['longitudeOfLastGridPointInDegrees']

            if self['truncateDegrees']:
                lon1 = int(lon1)
                lon2 = int(lon2)

            lat1 = self['latitudeOfFirstGridPointInDegrees']
            lat2 = self['latitudeOfLastGridPointInDegrees']

            if self['truncateDegrees']:
                lat1 = int(lat1)
                lat2 = int(lat2)

            pj = pyproj.Proj(self.projparams)
            llcrnrx, llcrnry = pj(lon1, lat1)
            urcrnrx, urcrnry = pj(lon2, lat2)

            nx = self['Ni']
            ny = self['Nj']
            dx = (urcrnrx - llcrnrx) / (nx - 1)
            dy = (urcrnry - llcrnry) / (ny - 1)
            x = llcrnrx + dx * np.arange(nx)
            y = llcrnry + dy * np.arange(ny)
            x, y = np.meshgrid(x, y)
            lons, lats = pj(x, y, inverse=True)

        elif self['gridType'] == 'lambert':
            lat1 = self['latitudeOfFirstGridPointInDegrees']
            lon1 = self['longitudeOfFirstGridPointInDegrees']

            nx = self['Ni']
            ny = self['Nj']
            dx = self['DxInMetres']
            dy = self['DyInMetres']
            pj = pyproj.Proj(self.projparams)
            llcrnrx, llcrnry = pj(lon1, lat1)
            # Set increment direction here for the grid.
            # NOTE: some GRIB files are arranged with first gridpoint
            # in top left, or top right corner for example...
            if self['iScansPositively'] == 0 and dx > 0:
                dx = -dx
            if self['jScansPositively'] == 0 and dy > 0:
                dy = -dy
            x = llcrnrx + dx * np.arange(nx)
            y = llcrnry + dy * np.arange(ny)
            x, y = np.meshgrid(x, y)
            lons, lats = pj(x, y, inverse=True)

        elif self['gridType'] in ['rotated_ll', 'rotated_gg']:
            # rotatedlats = self['distinctLatitudes']
            # rotatedlons = self['distinctLongitudes']
            nx = self['Ni']
            ny = self['Nj']
            # d2r = np.pi/180.
            # lonsr, latsr = np.meshgrid(rotatedlons*d2r, rotatedlats*d2r)
            pj = pyproj.Proj(self.projparams)
            # lons,lats = pj(lonsr,latsr,inverse=True)
            # lons = self['longitudes'].reshape(ny, nx)
            # lats = self['latitudes'].reshape(ny, nx)
            raise ValueError('unsupported grid {0}'.format(self['gridType']))
        elif self['gridType'] == 'polar_stereographic':

            lat1 = self['latitudeOfFirstGridPointInDegrees']
            lon1 = self['longitudeOfFirstGridPointInDegrees']
            nx = self['Ni']
            ny = self['Nj']
            dx = self['DxInMetres']
            dy = self['DyInMetres']

            pj = pyproj.Proj(self.projparams)
            llcrnrx, llcrnry = pj(lon1, lat1)
            x = llcrnrx + dx * np.arange(nx)
            y = llcrnry + dy * np.arange(ny)
            x, y = np.meshgrid(x, y)
            lons, lats = pj(x, y, inverse=True)

        else:
            raise ValueError('unsupported grid {0}'.format(self['gridType']))

        return lats, lons


class fopen():

    def __init__(self, filename):
        self.f = open(filename, 'rb')
        self.count = 0

    def __iter__(self):
        return self

    def __enter__(self):
        return self

    def __next__(self):
        gid = eccodes.codes_grib_new_from_file(self.f)

        if gid is None:
            raise StopIteration()

        self.data = cgrib(gid)
        eccodes.codes_release(gid)

        return self.data

    def __len__(self):
        return codes_count_in_file(self.f)

    def __exit__(self, exc_type, exc_value, traceback):
        self.f.close()


class fwrite():

    def __init__(self, filename):
        self.level = None
        self.gid = 0
        self.f = open(filename, 'wb')


    def __set_message(self, message):

        clone_id = codes_clone(self.gid)

        # Add time namespace
        self.__set_grib_time_keys(message)

        # Add projection namespace
        self.__set_grib_proj_keys(message)


        for k, v in message.items():

            try:
                if k not in ['value',
                             'latitude',
                             'longitude']:
                    # print(k,v)
                    codes_set(clone_id, k, v)

            except Exception:
                # print("error:", k)
                pass

        codes_set_values(clone_id, message['value'].flatten())

        return clone_id



    def __set_grib_time_keys(self, message):

        data_type = message.get('dataType')
        date = message.get('dataDate', 19700101)
        time = message.get('dataTime', 0)
        step_type = message.get('stepUnits', 1)

<<<<<<< HEAD
        message.update(
            {
                'stepUnits': _step_type,
                'startStep': 0,
                'step': 0,
                'endStep': 0,
                'stepRange': 0,
                'year': _date // 10000,
                'month': _date // 100 % 100,
                'day': _date % 100,
                'hour': _time // 100,
                'minute': _time % 100,
=======
        if data_type in ['fc']:
            timestep = message.get('step', 0)
        else:
            timestep = 0

        message.update(
            {
                'date': date,
                'stepUnits': step_type,
                'forecastTime': timestep,
                'startStep': timestep,
                'endStep': timestep,
                'stepRange': message.get('stepRange', timestep),
                'stepType': message.get('stepType', 'instant'),
                'year': date // 10000,
                'month': date // 100 % 100,
                'day': date % 100,
                'hour': time // 100,
                'minute': time % 100,
                'second': 0
>>>>>>> e7cbeed0
            }
        )

        return message


    def __set_grib_proj_keys(self, message):

        # grid projection parameters

        ny, nx = message['value'].shape

        lons = message['longitude']
        lon1, lon2 = lons[0,0], lons[0, -1]

        lats = message['latitude']
        lat1, lat2 = lats[0,0], lats[-1,0]

        lon_scan_negatively = (lon2 < lon1)
        lat_scan_negatively = (lat2 < lat1)

        if not lat_scan_negatively:
            lats = np.flip(lats, axis=0)
            lat1, lat2 = lat2, lat1
            lat_scan_negatively = (lat2 < lat1)

        delon = abs(lon2 - lon1) / (nx - 1)
        delat = abs(lat2 - lat1) / (ny - 1)

        message['numberOfPoints'] = nx*ny

<<<<<<< HEAD
        message['numberOfPoints'] = nx*ny


        # message['gridType']


=======
>>>>>>> e7cbeed0
        # specific grid projection parameters
        if message['gridType'] in ['regular_gg', 'regular_ll']:

            message['Ni'] = nx
            message['Nj'] = ny

            message['latitudeOfFirstGridPointInDegrees'] = lat1
            message['latitudeOfLastGridPointInDegrees'] = lat2
            message['longitudeOfFirstGridPointInDegrees'] = lon1
            message['longitudeOfLastGridPointInDegrees'] = lon2

            message['iDirectionIncrementInDegrees'] = delon
            message['jDirectionIncrementInDegrees'] = delat

            message["iScansNegatively"] = lon_scan_negatively
            message["jScansNegatively"] = lat_scan_negatively

        elif self['gridType'] == 'mercator':

            message['Ni'] = nx
            message['Nj'] = ny

            message['latitudeOfFirstGridPointInDegrees'] = lat1
            message['latitudeOfLastGridPointInDegrees'] = lat2
            message['longitudeOfFirstGridPointInDegrees'] = lon1
            message['longitudeOfLastGridPointInDegrees'] = lon2

            # lat_ts
            # pyproj: Latitude of true scale. Defines the latitude where scale is not distorted.
            # Takes precedence over +k_0 if both options are used together. Defaults to 0.0.
            # grib definition: LaD - Latitude(s) at which the Mercator projection intersects
            # the Earth (Latitude(s) where Di and Dj are specified)
            #   Notes ecmwf Section 3/Template 10:
            #   Di and Dj Grid lengths are in units of 10-3 m, at the latitude specified by LaD.

            # Thus, due delat = abs(lat2 - lat1) / (ny - 1) --> lat_ts = lat1 + (lat2 - lat1)/2
            # or 0.0 middle point of grid
<<<<<<< HEAD

            lat_ts = lat1 + (lat2 - lat1) / 2
            message['LaD'] = lat_ts * 1000

=======

            lat_ts = lat1 + (lat2 - lat1) / 2
            message['LaD'] = lat_ts * 1000


        elif self['gridType'] == 'lambert':

            message['Ni'] = nx
            message['Nj'] = ny

            message['latitudeOfFirstGridPointInDegrees'] = lat1
            message['longitudeOfFirstGridPointInDegrees'] = lon1
>>>>>>> e7cbeed0

            # lat1 = self['latitudeOfFirstGridPointInDegrees']
            # lon1 = self['longitudeOfFirstGridPointInDegrees']
            # nx = self['Ni']
            # ny = self['Nj']
            # dx = self['DxInMetres']
            # dy = self['DyInMetres']
            # pj = pyproj.Proj(self.projparams)
            # llcrnrx, llcrnry = pj(lon1, lat1)
            # # Set increment direction here for the grid.
            # # NOTE: some GRIB files are arranged with first gridpoint
            # # in top left, or top right corner for example...
            # if self['iScansPositively'] == 0 and dx > 0:
            #     dx = -dx
            # if self['jScansPositively'] == 0 and dy > 0:
            #     dy = -dy
            # x = llcrnrx + dx * np.arange(nx)
            # y = llcrnry + dy * np.arange(ny)
            # x, y = np.meshgrid(x, y)
            # lons, lats = pj(x, y, inverse=True)

            raise ValueError('unsupported grid {0}'.format(self['gridType']))
        else:
            #detect the data grig projection
            pass

        return

    def __proj_detection(self, message):

        # detect projection
        lons = message['longitude']
        lats = message['latitude']

<<<<<<< HEAD

        d2lon = np.diff(lons, n=2)
        d2lat = np.diff(lats, n=2)

        # regular projection
        print(d2lon[::10])
        print(d2lat[::10])
        if all(np.isclose(d2lon, 0.0, rtol=1e-03)) \
            and all(np.isclose(d2lon, 0.0, rtol=1e-03)):
            print("regular")


=======
        d2lon = np.diff(lons, n=2, axis=1)
        d2lat = np.diff(lats, n=2, axis=0)

        if np.isclose(d2lon, 0.0).all() and np.isclose(d2lat, 0.0).all():
            gridType = 'regular_ll'
        elif np.isclose(d2lon, 0.0).all() and not np.isclose(d2lat, 0.0).all():
            gridType = 'mercator'
        elif not np.isclose(d2lon, 0.0).all() and not np.isclose(d2lat, 0.0).all():
            gridType = 'lambert'
        else:
            gridType = 'unknown'

        message['gridType'] = gridType

        return gridType
>>>>>>> e7cbeed0

    def write(self, message, **kwargs) -> None:

        self.__template_message(message)

        gid = self.__set_message(message)

        eccodes.codes_write(gid, self.f)




    def __template_message(self, message):

        level = str()

<<<<<<< HEAD
        self.__proj_detection(message)
        print(eccodes.codes_samples_path())
=======
        if not message.get('gridType'):
            self.__proj_detection(message)

>>>>>>> e7cbeed0
        for k, v in TYPE_LEVEL.items():
            if message.get('typeOfLevel') in v:
                level = k

        if self.level is None or self.level not in level:
            grib_template = '{gridType}_{level_type}_grib{edition}'.format(level_type=level, **message)
            self.level = level
            self.gid = codes_new_from_samples(grib_template, eccodes.CODES_PRODUCT_GRIB)

<<<<<<< HEAD


            # shapeOfTheEarth

=======
>>>>>>> e7cbeed0

    def close(self):
        self.f.close()<|MERGE_RESOLUTION|>--- conflicted
+++ resolved
@@ -214,9 +214,9 @@
             delon, delat = self.dlonlat()
 
             delat = delat if lat1 < lat2 else delat * -1
-            lats = np.arange(lat1, lat2 + delat, delat)     # maybe a problem, lat2 + delat?
+            lats = np.arange(lat1, lat2 + delat, delat)
             delon = delon if lon1 < lon2 else delon * -1
-            lons = np.arange(lon1, lon2 + delon, delon)     # maybe a problem, lon2 + delon?
+            lons = np.arange(lon1, lon2 + delon, delon)
 
             lons, lats = np.meshgrid(lons, lats)
 
@@ -360,9 +360,7 @@
                 if k not in ['value',
                              'latitude',
                              'longitude']:
-                    # print(k,v)
                     codes_set(clone_id, k, v)
-
             except Exception:
                 # print("error:", k)
                 pass
@@ -380,20 +378,6 @@
         time = message.get('dataTime', 0)
         step_type = message.get('stepUnits', 1)
 
-<<<<<<< HEAD
-        message.update(
-            {
-                'stepUnits': _step_type,
-                'startStep': 0,
-                'step': 0,
-                'endStep': 0,
-                'stepRange': 0,
-                'year': _date // 10000,
-                'month': _date // 100 % 100,
-                'day': _date % 100,
-                'hour': _time // 100,
-                'minute': _time % 100,
-=======
         if data_type in ['fc']:
             timestep = message.get('step', 0)
         else:
@@ -414,7 +398,6 @@
                 'hour': time // 100,
                 'minute': time % 100,
                 'second': 0
->>>>>>> e7cbeed0
             }
         )
 
@@ -436,7 +419,7 @@
         lon_scan_negatively = (lon2 < lon1)
         lat_scan_negatively = (lat2 < lat1)
 
-        if not lat_scan_negatively:
+        if lat_scan_negatively:
             lats = np.flip(lats, axis=0)
             lat1, lat2 = lat2, lat1
             lat_scan_negatively = (lat2 < lat1)
@@ -446,15 +429,6 @@
 
         message['numberOfPoints'] = nx*ny
 
-<<<<<<< HEAD
-        message['numberOfPoints'] = nx*ny
-
-
-        # message['gridType']
-
-
-=======
->>>>>>> e7cbeed0
         # specific grid projection parameters
         if message['gridType'] in ['regular_gg', 'regular_ll']:
 
@@ -492,16 +466,10 @@
 
             # Thus, due delat = abs(lat2 - lat1) / (ny - 1) --> lat_ts = lat1 + (lat2 - lat1)/2
             # or 0.0 middle point of grid
-<<<<<<< HEAD
 
             lat_ts = lat1 + (lat2 - lat1) / 2
             message['LaD'] = lat_ts * 1000
 
-=======
-
-            lat_ts = lat1 + (lat2 - lat1) / 2
-            message['LaD'] = lat_ts * 1000
-
 
         elif self['gridType'] == 'lambert':
 
@@ -510,7 +478,6 @@
 
             message['latitudeOfFirstGridPointInDegrees'] = lat1
             message['longitudeOfFirstGridPointInDegrees'] = lon1
->>>>>>> e7cbeed0
 
             # lat1 = self['latitudeOfFirstGridPointInDegrees']
             # lon1 = self['longitudeOfFirstGridPointInDegrees']
@@ -545,20 +512,6 @@
         lons = message['longitude']
         lats = message['latitude']
 
-<<<<<<< HEAD
-
-        d2lon = np.diff(lons, n=2)
-        d2lat = np.diff(lats, n=2)
-
-        # regular projection
-        print(d2lon[::10])
-        print(d2lat[::10])
-        if all(np.isclose(d2lon, 0.0, rtol=1e-03)) \
-            and all(np.isclose(d2lon, 0.0, rtol=1e-03)):
-            print("regular")
-
-
-=======
         d2lon = np.diff(lons, n=2, axis=1)
         d2lat = np.diff(lats, n=2, axis=0)
 
@@ -574,7 +527,6 @@
         message['gridType'] = gridType
 
         return gridType
->>>>>>> e7cbeed0
 
     def write(self, message, **kwargs) -> None:
 
@@ -591,14 +543,9 @@
 
         level = str()
 
-<<<<<<< HEAD
-        self.__proj_detection(message)
-        print(eccodes.codes_samples_path())
-=======
         if not message.get('gridType'):
             self.__proj_detection(message)
 
->>>>>>> e7cbeed0
         for k, v in TYPE_LEVEL.items():
             if message.get('typeOfLevel') in v:
                 level = k
@@ -608,13 +555,6 @@
             self.level = level
             self.gid = codes_new_from_samples(grib_template, eccodes.CODES_PRODUCT_GRIB)
 
-<<<<<<< HEAD
-
-
-            # shapeOfTheEarth
-
-=======
->>>>>>> e7cbeed0
 
     def close(self):
         self.f.close()