--- conflicted
+++ resolved
@@ -251,10 +251,6 @@
                                                                                     val.longitude[0,:], val.latitude[:,0],
                                                                                     lons_n[0,:], lats_n[:,0],
                                                                                     order=1, masked=True)
-<<<<<<< HEAD
-
-=======
->>>>>>> e7cbeed0
                                             except Exception as e:
                                                 logging.error(
                                                     '''gdio.mload > auto remapping grid error {0}'''.format(e))
