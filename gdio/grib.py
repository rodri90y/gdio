--- conflicted
+++ resolved
@@ -1,17 +1,9 @@
 __author__ = "Rodrigo Yamamoto"
-<<<<<<< HEAD
-__date__ = "2022.Abr"
-__credits__ = ["Rodrigo Yamamoto", "Igor Santos"]
-__maintainer__ = "Rodrigo Yamamoto"
-__email__ = "codes@rodrigoyamamoto.com"
-__version__ = "version 0.2.7"
-=======
 __date__ = "2022.Mai"
 __credits__ = ["Rodrigo Yamamoto", "Igor Santos"]
 __maintainer__ = "Rodrigo Yamamoto"
 __email__ = "codes@rodrigoyamamoto.com"
 __version__ = "version 0.2.9"
->>>>>>> 845c4f84
 __license__ = "MIT"
 __status__ = "development"
 __description__ = "A grib file IO library"
