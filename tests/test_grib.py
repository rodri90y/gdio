--- conflicted
+++ resolved
@@ -105,58 +105,4 @@
 
 
 if __name__ == '__main__':
-<<<<<<< HEAD
-    unittest.main()
-    # gr = grib(verbose=False)
-    #
-    # path = 'data/era5_20191226-27_lev.grib' #'/home/rodrigo/data/ecmwf/ens/U_isobaric_ens.grb' #
-    #
-    # ds = gr.gb_load(path, cut_domain=(-20, 300, 10, 320))
-
-    # print(ds.time_units)
-    # print(ds.keys(),gbr['10u'].surface.value.shape)
-    # print(ds.keys(),ds['t'].latitude)
-
-
-    # import numpy as np
-    # from datetime import datetime
-    #
-    # gr = grib(verbose=False)
-    #
-    # ds = {'ref_time': datetime(2019, 12, 27, 0, 0),
-    #       'time_units': 'hours',
-    #       'time': np.array(
-    #           [0, 12]
-    #           # [ datetime(2019, 12, 27, 0, 0), datetime(2019, 12, 27, 12, 0)]
-    #       ),
-    #       'u': {'isobaricInhPa': {'value': np.random.random((3, 2, 7, 80, 40)),
-    #                               'level': [200, 300, 500, 700, 800, 950, 1000],
-    #                               'members': [0, 1, 2]
-    #                               },
-    #             'param_id': None,
-    #             'long_name': 'U component of wind',
-    #             'level_type': ['isobaricInhPa'],
-    #             'parameter_units': 'm s**-1',
-    #             'longitude': np.array([300., 300.5, 301., 301.5, 302., 302.5, 303., 303.5,
-    #                                    304., 304.5, 305., 305.5, 306., 306.5, 307., 307.5,
-    #                                    308., 308.5, 309., 309.5, 310., 310.5, 311., 311.5,
-    #                                    312., 312.5, 313., 313.5, 314., 314.5, 315., 315.5,
-    #                                    316., 316.5, 317., 317.5, 318., 318.5, 319., 319.5]),
-    #             'latitude': np.array([-30., -29.5, -29., -28.5, -28., -27.5, -27., -26.5,
-    #                                   -26., -25.5, -25., -24.5, -24., -23.5, -23., -22.5,
-    #                                   -22., -21.5, -21., -20.5, -20., -19.5, -19., -18.5,
-    #                                   -18., -17.5, -17., -16.5, -16., -15.5, -15., -14.5,
-    #                                   -14., -13.5, -13., -12.5, -12., -11.5, -11., -10.5,
-    #                                   -10., -9.5, -9., -8.5, -8., -7.5, -7., -6.5,
-    #                                   -6., -5.5, -5., -4.5, -4., -3.5, -3., -2.5,
-    #                                   -2., -1.5, -1., -0.5, 0., 0.5, 1., 1.5,
-    #                                   2., 2.5, 3., 3.5, 4., 4.5, 5., 5.5,
-    #                                   6., 6.5, 7., 7.5, 8., 8.5, 9., 9.5]),
-    #             }
-    #       }
-    #
-    # ofile = 'test.grb2'
-    # gr.gb_write(ofile, ds)
-=======
-    unittest.main()
->>>>>>> e7cbeed0
+    unittest.main()