--- conflicted
+++ resolved
@@ -5,20 +5,12 @@
 
 setup(
     name='gdio',
-<<<<<<< HEAD
-    version='0.2.7',
-=======
     version='0.2.9',
->>>>>>> 845c4f84
     description='Gridded data io library',
     long_description=long_description,
     long_description_content_type='text/markdown',
     url='https://github.com/rodri90y/gdio',
-<<<<<<< HEAD
-    download_url="https://github.com/rodri90y/gdio/archive/v0.2.7.tar.gz",
-=======
     download_url="https://github.com/rodri90y/gdio/archive/v0.2.9.tar.gz",
->>>>>>> 845c4f84
     license='MIT',
     packages=find_packages(),
     author='Rodrigo Yamamoto',
